[workspace]
resolver = "2"
members = [
  "bonsai/sdk",
  "risc0/binfmt",
  "risc0/build",
  "risc0/build_kernel",
  "risc0/cargo-risczero",
  "risc0/circuit/bigint",
  "risc0/circuit/recursion",
  "risc0/circuit/recursion-sys",
  "risc0/circuit/rv32im",
  "risc0/circuit/rv32im-sys",
  "risc0/core",
  "risc0/groth16",
  "risc0/r0vm",
  "risc0/sys",
  "risc0/tools",
  "risc0/zkp",
  "risc0/zkvm",
  "risc0/zkvm/methods",
  "risc0/zkvm/platform",
  "risc0/zkvm/receipts",
  "rzup",
  "tools/hotbench",
  "website/doc-test/main",
  "xtask",
]
exclude = ["tools/crates-validator"]

[workspace.package]
version = "1.2.0-alpha.1"
edition = "2021"
license = "Apache-2.0"
homepage = "https://risczero.com/"
repository = "https://github.com/risc0/risc0/"

[workspace.dependencies]
bonsai-sdk = { version = "0.9.0-alpha.1", default-features = false, path = "bonsai/sdk" }
hotbench = { path = "tools/hotbench" }
metal = "0.29"
risc0-binfmt = { version = "1.2.0-alpha.1", default-features = false, path = "risc0/binfmt" }
risc0-build = { version = "1.2.0-alpha.1", default-features = false, path = "risc0/build" }
risc0-build-kernel = { version = "1.2.0-alpha.1", default-features = false, path = "risc0/build_kernel" }
risc0-circuit-recursion = { version = "1.2.0-alpha.1", default-features = false, path = "risc0/circuit/recursion" }
risc0-circuit-recursion-sys = { version = "1.2.0-alpha.1", default-features = false, path = "risc0/circuit/recursion-sys" }
risc0-circuit-rv32im = { version = "1.2.0-alpha.1", default-features = false, path = "risc0/circuit/rv32im" }
risc0-circuit-rv32im-sys = { version = "1.2.0-alpha.1", default-features = false, path = "risc0/circuit/rv32im-sys" }
risc0-core = { version = "1.2.0-alpha.1", default-features = false, path = "risc0/core" }
risc0-groth16 = { version = "1.2.0-alpha.1", default-features = false, path = "risc0/groth16" }
risc0-r0vm = { version = "1.2.0-alpha.1", default-features = false, path = "risc0/r0vm" }
risc0-sys = { version = "1.2.0-alpha.1", default-features = false, path = "risc0/sys" }
risc0-zkp = { version = "1.2.0-alpha.1", default-features = false, path = "risc0/zkp" }
risc0-zkvm = { version = "1.2.0-alpha.1", default-features = false, path = "risc0/zkvm" }
risc0-zkvm-platform = { version = "1.2.0-alpha.1", default-features = false, path = "risc0/zkvm/platform" }
sppark = "0.1.8"

[profile.bench]
lto = true

# Always optimize; otherwise tests take excessively long.
[profile.dev]
debug = 0
opt-level = 3

[profile.test]
debug = 0

[profile.release]
<<<<<<< HEAD
debug = 0
lto = true
=======
lto = true

# Minimize debug info for generated code as rustc can't handle it.
[profile.release.package.risc0-circuit-bigint]
debug = 0

[profile.test.package.risc0-circuit-bigint]
debug = 0

[profile.dev.package.risc0-circuit-bigint]
debug = 0
>>>>>>> 673c5584
<|MERGE_RESOLUTION|>--- conflicted
+++ resolved
@@ -67,10 +67,6 @@
 debug = 0
 
 [profile.release]
-<<<<<<< HEAD
-debug = 0
-lto = true
-=======
 lto = true
 
 # Minimize debug info for generated code as rustc can't handle it.
@@ -82,4 +78,3 @@
 
 [profile.dev.package.risc0-circuit-bigint]
 debug = 0
->>>>>>> 673c5584
