--- conflicted
+++ resolved
@@ -39,23 +39,6 @@
 bonsai-sdk = { version = "0.9.1", default-features = false, path = "bonsai/sdk" }
 hotbench = { path = "tools/hotbench" }
 metal = "0.29"
-<<<<<<< HEAD
-risc0-binfmt = { version = "1.1.0-alpha.1", default-features = false, path = "risc0/binfmt" }
-risc0-build = { version = "1.1.0-alpha.1", default-features = false, path = "risc0/build" }
-risc0-build-kernel = { version = "1.1.0-alpha.1", default-features = false, path = "risc0/build_kernel" }
-risc0-circuit-recursion = { version = "1.1.0-alpha.1", default-features = false, path = "risc0/circuit/recursion" }
-risc0-circuit-recursion-sys = { version = "1.1.0-alpha.1", default-features = false, path = "risc0/circuit/recursion-sys" }
-risc0-circuit-rv32im = { version = "1.1.0-alpha.1", default-features = false, path = "risc0/circuit/rv32im" }
-risc0-circuit-rv32im-sys = { version = "1.1.0-alpha.1", default-features = false, path = "risc0/circuit/rv32im-sys" }
-risc0-core = { version = "1.1.0-alpha.1", default-features = false, path = "risc0/core" }
-risc0-groth16 = { version = "1.1.0-alpha.1", default-features = false, path = "risc0/groth16" }
-risc0-r0vm = { version = "1.1.0-alpha.1", default-features = false, path = "risc0/r0vm" }
-risc0-sys = { version = "1.1.0-alpha.1", default-features = false, path = "risc0/sys" }
-risc0-zkp = { version = "1.1.0-alpha.1", default-features = false, path = "risc0/zkp" }
-risc0-zkvm = { version = "1.1.0-alpha.1", default-features = false, path = "risc0/zkvm" }
-risc0-zkvm-platform = { version = "1.1.0-alpha.1", default-features = false, path = "risc0/zkvm/platform" }
-sppark = "0.1.8"
-=======
 risc0-binfmt = { version = "1.1.0-rc.1", default-features = false, path = "risc0/binfmt" }
 risc0-build = { version = "1.1.0-rc.1", default-features = false, path = "risc0/build" }
 risc0-build-kernel = { version = "1.1.0-rc.1", default-features = false, path = "risc0/build_kernel" }
@@ -70,8 +53,7 @@
 risc0-zkp = { version = "1.1.0-rc.1", default-features = false, path = "risc0/zkp" }
 risc0-zkvm = { version = "1.1.0-rc.1", default-features = false, path = "risc0/zkvm" }
 risc0-zkvm-platform = { version = "1.1.0-rc.1", default-features = false, path = "risc0/zkvm/platform" }
-sppark = "0.1.7"
->>>>>>> fd8ec801
+sppark = "0.1.8"
 
 [profile.bench]
 lto = true
