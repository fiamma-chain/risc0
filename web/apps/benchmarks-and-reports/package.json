--- conflicted
+++ resolved
@@ -1,25 +1,18 @@
 {
-  "name": "benchmarks-and-reports",
-  "version": "0.0.1",
-  "private": true,
-  "type": "module",
-  "scripts": {
-<<<<<<< HEAD
-    "build": "next build",
-    "build:analyze": "ANALYZE=true next build",
-    "dev": "next dev --turbo",
-    "start": "next start",
-    "test": "bun test spec",
-=======
-    "analyze": "ANALYZE=true next build",
-    "build": "next build",
-    "dev": "next dev --turbo",
-    "start": "next start",
-    "test": "vitest run --silent --passWithNoTests",
->>>>>>> 514d2a85
-    "typecheck": "tsc"
-  },
-  "dependencies": {
-    "shared": "*"
-  }
+	"name": "benchmarks-and-reports",
+	"version": "0.0.1",
+	"private": true,
+	"type": "module",
+	"scripts": {
+		"analyze": "ANALYZE=true next build",
+		"build": "next build",
+		"build:analyze": "ANALYZE=true next build",
+		"dev": "next dev --turbo",
+		"start": "next start",
+		"test": "vitest run --silent --passWithNoTests",
+		"typecheck": "tsc"
+	},
+	"dependencies": {
+		"shared": "*"
+	}
 }