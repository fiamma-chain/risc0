await import("./src/env.js");

import withBundleAnalyzer from "@next/bundle-analyzer";
import { nextConfigBase } from "@risc0/ui/config/next.config.base.js";
import deepmerge from "deepmerge";
import { latestVersion } from "./src/versions.js";

/** @type {import("next").NextConfig} */
let config = deepmerge(nextConfigBase, {
<<<<<<< HEAD
  experimental: {
    ppr: false, // DO NOT USE PPR, breaks everything, don't bother with it
  },

  // biome-ignore lint/suspicious/useAwait: needs to be async
=======
>>>>>>> 514d2a85
  async redirects() {
    // @TODO: use the action instead, this can be achieved in https://github.com/risc0/risc0/pull/1940 gets merged in with typescript support for next config
    const response = await fetch("https://risc0.github.io/ghpages/dev/bench/data.js", {
      cache: "no-store",
    });
    const text = await response.text();
    const data = JSON.parse(text.replace("window.BENCHMARK_DATA = ", "").trim());
    const benchmarksSlugs = Object.keys(data.entries);

    return [
      {
        source: "/",
        destination: latestVersion ? `/${latestVersion}` : "/",
        permanent: true,
      },
<<<<<<< HEAD
=======
      {
        source: "/:version/applications-benchmarks",
        destination: "/:version/applications-benchmarks/macOS-apple_m2_pro", // TODO: make sure this is the right default
        permanent: true,
      },
      {
        source: "/benchmarks",
        destination: `/benchmarks/${benchmarksSlugs[0]}`,
        permanent: true,
      },
>>>>>>> 514d2a85
    ];
  },
});

if (process.env.ANALYZE === "true") {
  config = withBundleAnalyzer({
    enabled: true,
  })(config);
}

export default config;<|MERGE_RESOLUTION|>--- conflicted
+++ resolved
@@ -7,50 +7,48 @@
 
 /** @type {import("next").NextConfig} */
 let config = deepmerge(nextConfigBase, {
-<<<<<<< HEAD
-  experimental: {
-    ppr: false, // DO NOT USE PPR, breaks everything, don't bother with it
-  },
+	experimental: {
+		ppr: false, // DO NOT USE PPR, breaks everything, don't bother with it
+	},
 
-  // biome-ignore lint/suspicious/useAwait: needs to be async
-=======
->>>>>>> 514d2a85
-  async redirects() {
-    // @TODO: use the action instead, this can be achieved in https://github.com/risc0/risc0/pull/1940 gets merged in with typescript support for next config
-    const response = await fetch("https://risc0.github.io/ghpages/dev/bench/data.js", {
-      cache: "no-store",
-    });
-    const text = await response.text();
-    const data = JSON.parse(text.replace("window.BENCHMARK_DATA = ", "").trim());
-    const benchmarksSlugs = Object.keys(data.entries);
+	async redirects() {
+		// @TODO: use the action instead, this can be achieved in https://github.com/risc0/risc0/pull/1940 gets merged in with typescript support for next config
+		const response = await fetch(
+			"https://risc0.github.io/ghpages/dev/bench/data.js",
+			{
+				cache: "no-store",
+			},
+		);
+		const text = await response.text();
+		const data = JSON.parse(
+			text.replace("window.BENCHMARK_DATA = ", "").trim(),
+		);
+		const benchmarksSlugs = Object.keys(data.entries);
 
-    return [
-      {
-        source: "/",
-        destination: latestVersion ? `/${latestVersion}` : "/",
-        permanent: true,
-      },
-<<<<<<< HEAD
-=======
-      {
-        source: "/:version/applications-benchmarks",
-        destination: "/:version/applications-benchmarks/macOS-apple_m2_pro", // TODO: make sure this is the right default
-        permanent: true,
-      },
-      {
-        source: "/benchmarks",
-        destination: `/benchmarks/${benchmarksSlugs[0]}`,
-        permanent: true,
-      },
->>>>>>> 514d2a85
-    ];
-  },
+		return [
+			{
+				source: "/",
+				destination: latestVersion ? `/${latestVersion}` : "/",
+				permanent: true,
+			},
+			{
+				source: "/:version/applications-benchmarks",
+				destination: "/:version/applications-benchmarks/macOS-apple_m2_pro", // TODO: make sure this is the right default
+				permanent: true,
+			},
+			{
+				source: "/benchmarks",
+				destination: `/benchmarks/${benchmarksSlugs[0]}`,
+				permanent: true,
+			},
+		];
+	},
 });
 
 if (process.env.ANALYZE === "true") {
-  config = withBundleAnalyzer({
-    enabled: true,
-  })(config);
+	config = withBundleAnalyzer({
+		enabled: true,
+	})(config);
 }
 
 export default config;