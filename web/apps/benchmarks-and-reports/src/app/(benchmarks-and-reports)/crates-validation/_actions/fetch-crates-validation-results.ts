--- conflicted
+++ resolved
@@ -10,11 +10,7 @@
   const [error, response] = await tryFetch(
     `https://raw.githubusercontent.com/risc0/ghpages/main/dev/crate-validation/results/${hash}.json`,
     {
-<<<<<<< HEAD
-      next: { revalidate: 30, tags: ["fetch-crates-validation-results"] }, // 30s cache
-=======
       next: { revalidate: 180, tags: ["fetch-crates-validation-results"] }, // 3 minutes cache
->>>>>>> a0c8a725
     },
   );
 
